zk=localhost:2181
product=test
dashboard_addr=localhost:18087
coordinator=zookeeper

###### properties below are only for proxies

backend_ping_period=5
session_max_timeout=1800
session_max_bufsize=131072
session_max_pipeline=128

<<<<<<< HEAD
# If proxy don't send a heartbeat in timeout seconds which is usually because proxy has high load or even no response, zk will mark this proxy offline.
# A higher timeout will recude the possibility of "session expired" but clients will not know the proxy has no response in time if the proxy is down indeed.
# So we highly recommend you not to change this default timeout and use Jodis(https://github.com/wandoulabs/codis/tree/master/extern/jodis)
# which watches the available proxies and will drop the offline proxy automatically.
# If you are not using Java in client, you can DIY a zk watcher accourding to Jodis source code.
zk_session_timeout=30

# proxy id must be different from each other
proxy_id=proxy_1
=======
proxy_id=proxy_1
password=
>>>>>>> 5c6a20c1
<|MERGE_RESOLUTION|>--- conflicted
+++ resolved
@@ -10,7 +10,6 @@
 session_max_bufsize=131072
 session_max_pipeline=128
 
-<<<<<<< HEAD
 # If proxy don't send a heartbeat in timeout seconds which is usually because proxy has high load or even no response, zk will mark this proxy offline.
 # A higher timeout will recude the possibility of "session expired" but clients will not know the proxy has no response in time if the proxy is down indeed.
 # So we highly recommend you not to change this default timeout and use Jodis(https://github.com/wandoulabs/codis/tree/master/extern/jodis)
@@ -20,7 +19,4 @@
 
 # proxy id must be different from each other
 proxy_id=proxy_1
-=======
-proxy_id=proxy_1
-password=
->>>>>>> 5c6a20c1
+password=