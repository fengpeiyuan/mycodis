language: go

go:
    - 1.4.2
    - 1.5.1
    - tip

<<<<<<< HEAD
install: go get -d -v ./...

before_script:
    - echo "before script"

script:
    - ./bootstrap.sh
=======
script: 
    - make
    - make gotest
>>>>>>> 3d536076
<|MERGE_RESOLUTION|>--- conflicted
+++ resolved
@@ -5,16 +5,6 @@
     - 1.5.1
     - tip
 
-<<<<<<< HEAD
-install: go get -d -v ./...
-
-before_script:
-    - echo "before script"
-
 script:
-    - ./bootstrap.sh
-=======
-script: 
     - make
-    - make gotest
->>>>>>> 3d536076
+    - make gotest