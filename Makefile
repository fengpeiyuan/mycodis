--- conflicted
+++ resolved
@@ -1,14 +1,10 @@
 all: build
 
-<<<<<<< HEAD
-build: build-version build-server build-proxy build-admin build-dashboard
-=======
-build: build-version godep build-proxy build-config build-server
+build: build-version godep build-proxy build-config build-server build-dashboard
 
 godep:
 	@go get -u github.com/tools/godep
 	GOPATH=`godep path` godep restore
->>>>>>> 3d536076
 
 build-version:
 	@bash genver.sh
@@ -16,21 +12,15 @@
 build-proxy:
 	GOPATH=`godep path`:$$GOPATH go build -o bin/codis-proxy ./cmd/proxy
 
-<<<<<<< HEAD
 build-admin:
-	go build -o bin/codis-admin ./cmd/admin
+	GOPATH=`godep path`:$$GOPATH go build -o bin/codis-admin ./cmd/admin
 
 build-dashboard:
-	go build -o bin/codis-dashboard ./cmd/dashboard
+	GOPATH=`godep path`:$$GOPATH go build -o bin/codis-dashboard ./cmd/dashboard
 
-# build-config:
-# 	go build -o bin/codis-config ./cmd/cconfig
-# 	@rm -rf bin/assets && cp -r cmd/cconfig/assets bin/
-=======
 build-config:
 	GOPATH=`godep path`:$$GOPATH go build -o bin/codis-config ./cmd/cconfig
 	@rm -rf bin/assets && cp -r cmd/cconfig/assets bin/
->>>>>>> 3d536076
 
 build-server:
 	@mkdir -p bin
